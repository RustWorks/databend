ast            : true AND false
raw expr       : and(true, false)
checked expr   : and<Boolean, Boolean>(true, false)
output type    : Boolean
output domain  : {FALSE}
output         : false


ast            : null AND false
raw expr       : and(NULL, false)
checked expr   : and<NULL, Boolean NULL>(NULL, CAST(false AS Boolean NULL))
output type    : NULL
output domain  : {NULL}
output         : NULL


ast            : plus(a, 10)
raw expr       : plus(ColumnRef(0)::UInt8 NULL, 10_u8)
checked expr   : plus<Int16 NULL, Int16 NULL>(CAST(ColumnRef(0) AS Int16 NULL), CAST(10_u8 AS Int16 NULL))
evaluation:
+--------+--------------------+--------------------+
|        | a                  | Output             |
+--------+--------------------+--------------------+
| Type   | UInt8 NULL         | Int16 NULL         |
| Domain | {10..=12} ∪ {NULL} | {20..=22} ∪ {NULL} |
| Row 0  | NULL               | NULL               |
| Row 1  | 11                 | 21                 |
| Row 2  | NULL               | NULL               |
+--------+--------------------+--------------------+
evaluation (internal):
+--------+----------------------------------------------------------------------------------+
| Column | Data                                                                             |
+--------+----------------------------------------------------------------------------------+
| a      | Nullable(NullableColumn { column: UInt8([10, 11, 12]), validity: [0b_____010] }) |
| Output | Nullable(NullableColumn { column: Int16([20, 21, 22]), validity: [0b_____010] }) |
+--------+----------------------------------------------------------------------------------+


ast            : plus(a, b)
raw expr       : plus(ColumnRef(0)::UInt8 NULL, ColumnRef(1)::UInt8 NULL)
checked expr   : plus<Int16 NULL, Int16 NULL>(CAST(ColumnRef(0) AS Int16 NULL), CAST(ColumnRef(1) AS Int16 NULL))
evaluation:
+--------+--------------------+------------------+--------------------+
|        | a                  | b                | Output             |
+--------+--------------------+------------------+--------------------+
| Type   | UInt8 NULL         | UInt8 NULL       | Int16 NULL         |
| Domain | {10..=12} ∪ {NULL} | {1..=3} ∪ {NULL} | {11..=15} ∪ {NULL} |
| Row 0  | NULL               | NULL             | NULL               |
| Row 1  | 11                 | 2                | 13                 |
| Row 2  | NULL               | 3                | NULL               |
+--------+--------------------+------------------+--------------------+
evaluation (internal):
+--------+----------------------------------------------------------------------------------+
| Column | Data                                                                             |
+--------+----------------------------------------------------------------------------------+
| a      | Nullable(NullableColumn { column: UInt8([10, 11, 12]), validity: [0b_____010] }) |
| b      | Nullable(NullableColumn { column: UInt8([1, 2, 3]), validity: [0b_____110] })    |
| Output | Nullable(NullableColumn { column: Int16([11, 13, 15]), validity: [0b_____010] }) |
+--------+----------------------------------------------------------------------------------+


ast            : plus(a, b)
raw expr       : plus(ColumnRef(0)::UInt8 NULL, ColumnRef(1)::NULL)
checked expr   : plus<Int16 NULL, NULL>(CAST(ColumnRef(0) AS Int16 NULL), ColumnRef(1))
<<<<<<< HEAD
evaluation:
+--------+--------------------+--------+--------+
|        | a                  | b      | Output |
+--------+--------------------+--------+--------+
| Type   | UInt8 NULL         | NULL   | NULL   |
| Domain | {10..=12} ∪ {NULL} | {NULL} | {NULL} |
| Row 0  | NULL               | NULL   | NULL   |
| Row 1  | 11                 | NULL   | NULL   |
| Row 2  | NULL               | NULL   | NULL   |
+--------+--------------------+--------+--------+
evaluation (internal):
+--------+----------------------------------------------------------------------------------+
| Column | Data                                                                             |
+--------+----------------------------------------------------------------------------------+
| a      | Nullable(NullableColumn { column: UInt8([10, 11, 12]), validity: [0b_____010] }) |
| b      | Null { len: 3 }                                                                  |
| Output | Null { len: 3 }                                                                  |
+--------+----------------------------------------------------------------------------------+
=======
output type    : NULL
output domain  : {NULL}
output         : NULL
>>>>>>> 6e29cac2


ast            : minus(a, 10)
raw expr       : minus(ColumnRef(0)::UInt8 NULL, 10_u8)
checked expr   : minus<Int32 NULL, Int32 NULL>(CAST(ColumnRef(0) AS Int32 NULL), CAST(10_u8 AS Int32 NULL))
evaluation:
+--------+--------------------+------------------+
|        | a                  | Output           |
+--------+--------------------+------------------+
| Type   | UInt8 NULL         | Int32 NULL       |
| Domain | {10..=12} ∪ {NULL} | {0..=2} ∪ {NULL} |
| Row 0  | NULL               | NULL             |
| Row 1  | 11                 | 1                |
| Row 2  | NULL               | NULL             |
+--------+--------------------+------------------+
evaluation (internal):
+--------+----------------------------------------------------------------------------------+
| Column | Data                                                                             |
+--------+----------------------------------------------------------------------------------+
| a      | Nullable(NullableColumn { column: UInt8([10, 11, 12]), validity: [0b_____010] }) |
| Output | Nullable(NullableColumn { column: Int32([0, 1, 2]), validity: [0b_____010] })    |
+--------+----------------------------------------------------------------------------------+


ast            : minus(a, b)
raw expr       : minus(ColumnRef(0)::UInt16 NULL, ColumnRef(1)::Int16 NULL)
checked expr   : minus<Int32 NULL, Int32 NULL>(CAST(ColumnRef(0) AS Int32 NULL), CAST(ColumnRef(1) AS Int32 NULL))
evaluation:
+--------+--------------------+------------------+-------------------+
|        | a                  | b                | Output            |
+--------+--------------------+------------------+-------------------+
| Type   | UInt16 NULL        | Int16 NULL       | Int32 NULL        |
| Domain | {10..=12} ∪ {NULL} | {1..=3} ∪ {NULL} | {7..=11} ∪ {NULL} |
| Row 0  | NULL               | NULL             | NULL              |
| Row 1  | 11                 | 2                | 9                 |
| Row 2  | NULL               | 3                | NULL              |
+--------+--------------------+------------------+-------------------+
evaluation (internal):
+--------+-----------------------------------------------------------------------------------+
| Column | Data                                                                              |
+--------+-----------------------------------------------------------------------------------+
| a      | Nullable(NullableColumn { column: UInt16([10, 11, 12]), validity: [0b_____010] }) |
| b      | Nullable(NullableColumn { column: Int16([1, 2, 3]), validity: [0b_____110] })     |
| Output | Nullable(NullableColumn { column: Int32([9, 9, 9]), validity: [0b_____010] })     |
+--------+-----------------------------------------------------------------------------------+


ast            : minus(a, b)
raw expr       : minus(ColumnRef(0)::UInt8 NULL, ColumnRef(1)::NULL)
checked expr   : minus<Int32 NULL, NULL>(CAST(ColumnRef(0) AS Int32 NULL), ColumnRef(1))
<<<<<<< HEAD
evaluation:
+--------+--------------------+--------+--------+
|        | a                  | b      | Output |
+--------+--------------------+--------+--------+
| Type   | UInt8 NULL         | NULL   | NULL   |
| Domain | {10..=12} ∪ {NULL} | {NULL} | {NULL} |
| Row 0  | NULL               | NULL   | NULL   |
| Row 1  | 11                 | NULL   | NULL   |
| Row 2  | NULL               | NULL   | NULL   |
+--------+--------------------+--------+--------+
evaluation (internal):
+--------+----------------------------------------------------------------------------------+
| Column | Data                                                                             |
+--------+----------------------------------------------------------------------------------+
| a      | Nullable(NullableColumn { column: UInt8([10, 11, 12]), validity: [0b_____010] }) |
| b      | Null { len: 3 }                                                                  |
| Output | Null { len: 3 }                                                                  |
+--------+----------------------------------------------------------------------------------+
=======
output type    : NULL
output domain  : {NULL}
output         : NULL
>>>>>>> 6e29cac2


ast            : multiply(a, 10)
raw expr       : multiply(ColumnRef(0)::UInt8 NULL, 10_u8)
checked expr   : multiply<Int64 NULL, Int64 NULL>(CAST(ColumnRef(0) AS Int64 NULL), CAST(10_u8 AS Int64 NULL))
evaluation:
+--------+--------------------+-------------------------------------------------------+
|        | a                  | Output                                                |
+--------+--------------------+-------------------------------------------------------+
| Type   | UInt8 NULL         | Int64 NULL                                            |
| Domain | {10..=12} ∪ {NULL} | {-9223372036854775808..=9223372036854775807} ∪ {NULL} |
| Row 0  | NULL               | NULL                                                  |
| Row 1  | 11                 | 110                                                   |
| Row 2  | NULL               | NULL                                                  |
+--------+--------------------+-------------------------------------------------------+
evaluation (internal):
+--------+-------------------------------------------------------------------------------------+
| Column | Data                                                                                |
+--------+-------------------------------------------------------------------------------------+
| a      | Nullable(NullableColumn { column: UInt8([10, 11, 12]), validity: [0b_____010] })    |
| Output | Nullable(NullableColumn { column: Int64([100, 110, 120]), validity: [0b_____010] }) |
+--------+-------------------------------------------------------------------------------------+


ast            : multiply(a, b)
raw expr       : multiply(ColumnRef(0)::UInt16 NULL, ColumnRef(1)::Int16 NULL)
checked expr   : multiply<Int64 NULL, Int64 NULL>(CAST(ColumnRef(0) AS Int64 NULL), CAST(ColumnRef(1) AS Int64 NULL))
evaluation:
+--------+--------------------+------------------+-------------------------------------------------------+
|        | a                  | b                | Output                                                |
+--------+--------------------+------------------+-------------------------------------------------------+
| Type   | UInt16 NULL        | Int16 NULL       | Int64 NULL                                            |
| Domain | {10..=12} ∪ {NULL} | {1..=3} ∪ {NULL} | {-9223372036854775808..=9223372036854775807} ∪ {NULL} |
| Row 0  | NULL               | NULL             | NULL                                                  |
| Row 1  | 11                 | 2                | 22                                                    |
| Row 2  | NULL               | 3                | NULL                                                  |
+--------+--------------------+------------------+-------------------------------------------------------+
evaluation (internal):
+--------+-----------------------------------------------------------------------------------+
| Column | Data                                                                              |
+--------+-----------------------------------------------------------------------------------+
| a      | Nullable(NullableColumn { column: UInt16([10, 11, 12]), validity: [0b_____010] }) |
| b      | Nullable(NullableColumn { column: Int16([1, 2, 3]), validity: [0b_____110] })     |
| Output | Nullable(NullableColumn { column: Int64([10, 22, 36]), validity: [0b_____010] })  |
+--------+-----------------------------------------------------------------------------------+


ast            : multiply(a, b)
raw expr       : multiply(ColumnRef(0)::UInt32 NULL, ColumnRef(1)::Int32 NULL)
checked expr   : multiply<Int64 NULL, Int64 NULL>(CAST(ColumnRef(0) AS Int64 NULL), CAST(ColumnRef(1) AS Int64 NULL))
evaluation:
+--------+--------------------+------------------+-------------------------------------------------------+
|        | a                  | b                | Output                                                |
+--------+--------------------+------------------+-------------------------------------------------------+
| Type   | UInt32 NULL        | Int32 NULL       | Int64 NULL                                            |
| Domain | {10..=12} ∪ {NULL} | {1..=3} ∪ {NULL} | {-9223372036854775808..=9223372036854775807} ∪ {NULL} |
| Row 0  | NULL               | NULL             | NULL                                                  |
| Row 1  | 11                 | 2                | 22                                                    |
| Row 2  | NULL               | 3                | NULL                                                  |
+--------+--------------------+------------------+-------------------------------------------------------+
evaluation (internal):
+--------+-----------------------------------------------------------------------------------+
| Column | Data                                                                              |
+--------+-----------------------------------------------------------------------------------+
| a      | Nullable(NullableColumn { column: UInt32([10, 11, 12]), validity: [0b_____010] }) |
| b      | Nullable(NullableColumn { column: Int32([1, 2, 3]), validity: [0b_____110] })     |
| Output | Nullable(NullableColumn { column: Int64([10, 22, 36]), validity: [0b_____010] })  |
+--------+-----------------------------------------------------------------------------------+


ast            : multiply(a, b)
raw expr       : multiply(ColumnRef(0)::UInt8 NULL, ColumnRef(1)::NULL)
checked expr   : multiply<Int64 NULL, NULL>(CAST(ColumnRef(0) AS Int64 NULL), ColumnRef(1))
<<<<<<< HEAD
evaluation:
+--------+--------------------+--------+--------+
|        | a                  | b      | Output |
+--------+--------------------+--------+--------+
| Type   | UInt8 NULL         | NULL   | NULL   |
| Domain | {10..=12} ∪ {NULL} | {NULL} | {NULL} |
| Row 0  | NULL               | NULL   | NULL   |
| Row 1  | 11                 | NULL   | NULL   |
| Row 2  | NULL               | NULL   | NULL   |
+--------+--------------------+--------+--------+
evaluation (internal):
+--------+----------------------------------------------------------------------------------+
| Column | Data                                                                             |
+--------+----------------------------------------------------------------------------------+
| a      | Nullable(NullableColumn { column: UInt8([10, 11, 12]), validity: [0b_____010] }) |
| b      | Null { len: 3 }                                                                  |
| Output | Null { len: 3 }                                                                  |
+--------+----------------------------------------------------------------------------------+
=======
output type    : NULL
output domain  : {NULL}
output         : NULL
>>>>>>> 6e29cac2


ast            : divide(a, 10)
raw expr       : divide(ColumnRef(0)::UInt8 NULL, 10_u8)
checked expr   : divide<Float32 NULL, Float32 NULL>(CAST(ColumnRef(0) AS Float32 NULL), CAST(10_u8 AS Float32 NULL))
evaluation:
+--------+--------------------+-----------------------+
|        | a                  | Output                |
+--------+--------------------+-----------------------+
| Type   | UInt8 NULL         | Float32 NULL          |
| Domain | {10..=12} ∪ {NULL} | {-inf..=inf} ∪ {NULL} |
| Row 0  | NULL               | NULL                  |
| Row 1  | 11                 | 1.1                   |
| Row 2  | NULL               | NULL                  |
+--------+--------------------+-----------------------+
evaluation (internal):
+--------+---------------------------------------------------------------------------------------+
| Column | Data                                                                                  |
+--------+---------------------------------------------------------------------------------------+
| a      | Nullable(NullableColumn { column: UInt8([10, 11, 12]), validity: [0b_____010] })      |
| Output | Nullable(NullableColumn { column: Float32([1.0, 1.1, 1.2]), validity: [0b_____010] }) |
+--------+---------------------------------------------------------------------------------------+


ast            : divide(a, b)
raw expr       : divide(ColumnRef(0)::UInt16 NULL, ColumnRef(1)::Int16 NULL)
checked expr   : divide<Float32 NULL, Float32 NULL>(CAST(ColumnRef(0) AS Float32 NULL), CAST(ColumnRef(1) AS Float32 NULL))
evaluation:
+--------+--------------------+------------------+-----------------------+
|        | a                  | b                | Output                |
+--------+--------------------+------------------+-----------------------+
| Type   | UInt16 NULL        | Int16 NULL       | Float32 NULL          |
| Domain | {10..=12} ∪ {NULL} | {1..=3} ∪ {NULL} | {-inf..=inf} ∪ {NULL} |
| Row 0  | NULL               | NULL             | NULL                  |
| Row 1  | 11                 | 2                | 5.5                   |
| Row 2  | NULL               | 3                | NULL                  |
+--------+--------------------+------------------+-----------------------+
evaluation (internal):
+--------+----------------------------------------------------------------------------------------+
| Column | Data                                                                                   |
+--------+----------------------------------------------------------------------------------------+
| a      | Nullable(NullableColumn { column: UInt16([10, 11, 12]), validity: [0b_____010] })      |
| b      | Nullable(NullableColumn { column: Int16([1, 2, 3]), validity: [0b_____110] })          |
| Output | Nullable(NullableColumn { column: Float32([10.0, 5.5, 4.0]), validity: [0b_____010] }) |
+--------+----------------------------------------------------------------------------------------+


ast            : divide(a, b)
raw expr       : divide(ColumnRef(0)::UInt8 NULL, ColumnRef(1)::NULL)
checked expr   : divide<Float32 NULL, NULL>(CAST(ColumnRef(0) AS Float32 NULL), ColumnRef(1))
<<<<<<< HEAD
evaluation:
+--------+--------------------+--------+--------+
|        | a                  | b      | Output |
+--------+--------------------+--------+--------+
| Type   | UInt8 NULL         | NULL   | NULL   |
| Domain | {10..=12} ∪ {NULL} | {NULL} | {NULL} |
| Row 0  | NULL               | NULL   | NULL   |
| Row 1  | 11                 | NULL   | NULL   |
| Row 2  | NULL               | NULL   | NULL   |
+--------+--------------------+--------+--------+
evaluation (internal):
+--------+----------------------------------------------------------------------------------+
| Column | Data                                                                             |
+--------+----------------------------------------------------------------------------------+
| a      | Nullable(NullableColumn { column: UInt8([10, 11, 12]), validity: [0b_____010] }) |
| b      | Null { len: 3 }                                                                  |
| Output | Null { len: 3 }                                                                  |
+--------+----------------------------------------------------------------------------------+
=======
output type    : NULL
output domain  : {NULL}
output         : NULL
>>>>>>> 6e29cac2


ast            : avg(a, 10)
raw expr       : avg(ColumnRef(0)::UInt8 NULL, 10_u8)
checked expr   : avg<Float64 NULL, Float64 NULL>(CAST(ColumnRef(0) AS Float64 NULL), CAST(10_u8 AS Float64 NULL))
evaluation:
+--------+--------------------+------------------------+
|        | a                  | Output                 |
+--------+--------------------+------------------------+
| Type   | UInt8 NULL         | Float64 NULL           |
| Domain | {10..=12} ∪ {NULL} | {10.0..=11.0} ∪ {NULL} |
| Row 0  | NULL               | NULL                   |
| Row 1  | 11                 | 10.5                   |
| Row 2  | NULL               | NULL                   |
+--------+--------------------+------------------------+
evaluation (internal):
+--------+------------------------------------------------------------------------------------------+
| Column | Data                                                                                     |
+--------+------------------------------------------------------------------------------------------+
| a      | Nullable(NullableColumn { column: UInt8([10, 11, 12]), validity: [0b_____010] })         |
| Output | Nullable(NullableColumn { column: Float64([10.0, 10.5, 11.0]), validity: [0b_____010] }) |
+--------+------------------------------------------------------------------------------------------+


ast            : avg(a, b)
raw expr       : avg(ColumnRef(0)::UInt16 NULL, ColumnRef(1)::Int16 NULL)
checked expr   : avg<Float64 NULL, Float64 NULL>(CAST(ColumnRef(0) AS Float64 NULL), CAST(ColumnRef(1) AS Float64 NULL))
evaluation:
+--------+--------------------+------------------+----------------------+
|        | a                  | b                | Output               |
+--------+--------------------+------------------+----------------------+
| Type   | UInt16 NULL        | Int16 NULL       | Float64 NULL         |
| Domain | {10..=12} ∪ {NULL} | {1..=3} ∪ {NULL} | {5.5..=7.5} ∪ {NULL} |
| Row 0  | NULL               | NULL             | NULL                 |
| Row 1  | 11                 | 2                | 6.5                  |
| Row 2  | NULL               | 3                | NULL                 |
+--------+--------------------+------------------+----------------------+
evaluation (internal):
+--------+---------------------------------------------------------------------------------------+
| Column | Data                                                                                  |
+--------+---------------------------------------------------------------------------------------+
| a      | Nullable(NullableColumn { column: UInt16([10, 11, 12]), validity: [0b_____010] })     |
| b      | Nullable(NullableColumn { column: Int16([1, 2, 3]), validity: [0b_____110] })         |
| Output | Nullable(NullableColumn { column: Float64([5.5, 6.5, 7.5]), validity: [0b_____010] }) |
+--------+---------------------------------------------------------------------------------------+


ast            : avg(a, b)
raw expr       : avg(ColumnRef(0)::UInt32 NULL, ColumnRef(1)::Int32 NULL)
checked expr   : avg<Float64 NULL, Float64 NULL>(CAST(ColumnRef(0) AS Float64 NULL), CAST(ColumnRef(1) AS Float64 NULL))
evaluation:
+--------+--------------------+------------------+----------------------+
|        | a                  | b                | Output               |
+--------+--------------------+------------------+----------------------+
| Type   | UInt32 NULL        | Int32 NULL       | Float64 NULL         |
| Domain | {10..=12} ∪ {NULL} | {1..=3} ∪ {NULL} | {5.5..=7.5} ∪ {NULL} |
| Row 0  | NULL               | NULL             | NULL                 |
| Row 1  | 11                 | 2                | 6.5                  |
| Row 2  | NULL               | 3                | NULL                 |
+--------+--------------------+------------------+----------------------+
evaluation (internal):
+--------+---------------------------------------------------------------------------------------+
| Column | Data                                                                                  |
+--------+---------------------------------------------------------------------------------------+
| a      | Nullable(NullableColumn { column: UInt32([10, 11, 12]), validity: [0b_____010] })     |
| b      | Nullable(NullableColumn { column: Int32([1, 2, 3]), validity: [0b_____110] })         |
| Output | Nullable(NullableColumn { column: Float64([5.5, 6.5, 7.5]), validity: [0b_____010] }) |
+--------+---------------------------------------------------------------------------------------+


ast            : avg(a, b)
raw expr       : avg(ColumnRef(0)::Float32 NULL, ColumnRef(1)::Int32 NULL)
checked expr   : avg<Float64 NULL, Float64 NULL>(CAST(ColumnRef(0) AS Float64 NULL), CAST(ColumnRef(1) AS Float64 NULL))
evaluation:
+--------+------------------------+------------------+----------------------+
|        | a                      | b                | Output               |
+--------+------------------------+------------------+----------------------+
| Type   | Float32 NULL           | Int32 NULL       | Float64 NULL         |
| Domain | {10.0..=12.0} ∪ {NULL} | {1..=3} ∪ {NULL} | {5.5..=7.5} ∪ {NULL} |
| Row 0  | NULL                   | NULL             | NULL                 |
| Row 1  | 11.0                   | 2                | 6.5                  |
| Row 2  | NULL                   | 3                | NULL                 |
+--------+------------------------+------------------+----------------------+
evaluation (internal):
+--------+------------------------------------------------------------------------------------------+
| Column | Data                                                                                     |
+--------+------------------------------------------------------------------------------------------+
| a      | Nullable(NullableColumn { column: Float32([10.0, 11.0, 12.0]), validity: [0b_____010] }) |
| b      | Nullable(NullableColumn { column: Int32([1, 2, 3]), validity: [0b_____110] })            |
| Output | Nullable(NullableColumn { column: Float64([5.5, 6.5, 7.5]), validity: [0b_____010] })    |
+--------+------------------------------------------------------------------------------------------+


ast            : avg(a, b)
raw expr       : avg(ColumnRef(0)::Float32 NULL, ColumnRef(1)::Float64 NULL)
checked expr   : avg<Float64 NULL, Float64 NULL>(CAST(ColumnRef(0) AS Float64 NULL), ColumnRef(1))
evaluation:
+--------+------------------------+----------------------+----------------------+
|        | a                      | b                    | Output               |
+--------+------------------------+----------------------+----------------------+
| Type   | Float32 NULL           | Float64 NULL         | Float64 NULL         |
| Domain | {10.0..=12.0} ∪ {NULL} | {1.0..=3.0} ∪ {NULL} | {5.5..=7.5} ∪ {NULL} |
| Row 0  | NULL                   | NULL                 | NULL                 |
| Row 1  | 11.0                   | 2.0                  | 6.5                  |
| Row 2  | NULL                   | 3.0                  | NULL                 |
+--------+------------------------+----------------------+----------------------+
evaluation (internal):
+--------+------------------------------------------------------------------------------------------+
| Column | Data                                                                                     |
+--------+------------------------------------------------------------------------------------------+
| a      | Nullable(NullableColumn { column: Float32([10.0, 11.0, 12.0]), validity: [0b_____010] }) |
| b      | Nullable(NullableColumn { column: Float64([1.0, 2.0, 3.0]), validity: [0b_____110] })    |
| Output | Nullable(NullableColumn { column: Float64([5.5, 6.5, 7.5]), validity: [0b_____010] })    |
+--------+------------------------------------------------------------------------------------------+


ast            : multiply(a, b)
raw expr       : multiply(ColumnRef(0)::Int8 NULL, ColumnRef(1)::NULL)
checked expr   : multiply<Int64 NULL, NULL>(CAST(ColumnRef(0) AS Int64 NULL), ColumnRef(1))
<<<<<<< HEAD
evaluation:
+--------+--------------------+--------+--------+
|        | a                  | b      | Output |
+--------+--------------------+--------+--------+
| Type   | Int8 NULL          | NULL   | NULL   |
| Domain | {10..=12} ∪ {NULL} | {NULL} | {NULL} |
| Row 0  | NULL               | NULL   | NULL   |
| Row 1  | 11                 | NULL   | NULL   |
| Row 2  | NULL               | NULL   | NULL   |
+--------+--------------------+--------+--------+
evaluation (internal):
+--------+----------------------------------------------------------------------------------+
| Column | Data                                                                             |
+--------+----------------------------------------------------------------------------------+
| a      | Nullable(NullableColumn { column: UInt8([10, 11, 12]), validity: [0b_____010] }) |
| b      | Null { len: 3 }                                                                  |
| Output | Null { len: 3 }                                                                  |
+--------+----------------------------------------------------------------------------------+
=======
output type    : NULL
output domain  : {NULL}
output         : NULL
>>>>>>> 6e29cac2


ast            : NOT a
raw expr       : not(ColumnRef(0)::Boolean NULL)
checked expr   : not<Boolean NULL>(ColumnRef(0))
evaluation:
+--------+------------------------+------------------------+
|        | a                      | Output                 |
+--------+------------------------+------------------------+
| Type   | Boolean NULL           | Boolean NULL           |
| Domain | {FALSE, TRUE} ∪ {NULL} | {FALSE, TRUE} ∪ {NULL} |
| Row 0  | NULL                   | NULL                   |
| Row 1  | false                  | true                   |
| Row 2  | NULL                   | NULL                   |
+--------+------------------------+------------------------+
evaluation (internal):
+--------+------------------------------------------------------------------------------------+
| Column | Data                                                                               |
+--------+------------------------------------------------------------------------------------+
| a      | Nullable(NullableColumn { column: Boolean([0b_____101]), validity: [0b_____010] }) |
| Output | Nullable(NullableColumn { column: Boolean([0b_____010]), validity: [0b_____010] }) |
+--------+------------------------------------------------------------------------------------+


ast            : NOT a
raw expr       : not(ColumnRef(0)::NULL)
checked expr   : not<NULL>(ColumnRef(0))
output type    : NULL
output domain  : {NULL}
output         : NULL


ast            : least(10, CAST(20 as Int8), 30, 40)
raw expr       : least(10_u8, CAST(20_u8 AS Int8), 30_u8, 40_u8)
checked expr   : least<Int16, Int16, Int16, Int16>(CAST(10_u8 AS Int16), CAST(CAST(20_u8 AS Int8) AS Int16), CAST(30_u8 AS Int16), CAST(40_u8 AS Int16))
output type    : Int16
output domain  : {10..=10}
output         : 10


ast            : create_tuple(null, true)
raw expr       : create_tuple(NULL, true)
checked expr   : create_tuple<NULL, Boolean>(NULL, true)
output type    : (NULL, Boolean)
output domain  : ({NULL}, {TRUE})
output         : (NULL, true)


ast            : get_tuple(1)(create_tuple(a, b))
raw expr       : get_tuple(1)(create_tuple(ColumnRef(0)::Int16, ColumnRef(1)::String NULL))
checked expr   : get_tuple<(Int16, String NULL)>(create_tuple<Int16, String NULL>(ColumnRef(0), ColumnRef(1)))
evaluation:
+--------+---------+----------------------+----------------------+
|        | a       | b                    | Output               |
+--------+---------+----------------------+----------------------+
| Type   | Int16   | String NULL          | String NULL          |
| Domain | {0..=4} | {"a"..="e"} ∪ {NULL} | {"a"..="e"} ∪ {NULL} |
| Row 0  | 0       | a                    | a                    |
| Row 1  | 1       | b                    | b                    |
| Row 2  | 2       | NULL                 | NULL                 |
| Row 3  | 3       | NULL                 | NULL                 |
| Row 4  | 4       | NULL                 | NULL                 |
+--------+---------+----------------------+----------------------+
evaluation (internal):
+--------+-------------------------------------------------------------------------------------------------------------------------------------------------+
| Column | Data                                                                                                                                            |
+--------+-------------------------------------------------------------------------------------------------------------------------------------------------+
| a      | Int16([0, 1, 2, 3, 4])                                                                                                                          |
| b      | Nullable(NullableColumn { column: String(StringColumn { data: [97, 98, 99, 100, 101], offsets: [0, 1, 2, 3, 4, 5] }), validity: [0b___00011] }) |
| Output | Nullable(NullableColumn { column: String(StringColumn { data: [97, 98, 99, 100, 101], offsets: [0, 1, 2, 3, 4, 5] }), validity: [0b___00011] }) |
+--------+-------------------------------------------------------------------------------------------------------------------------------------------------+


ast            : get_tuple(1)(create_tuple(a, b))
raw expr       : get_tuple(1)(create_tuple(ColumnRef(0)::Boolean NULL, ColumnRef(1)::String NULL))
checked expr   : get_tuple<(Boolean NULL, String NULL)>(create_tuple<Boolean NULL, String NULL>(ColumnRef(0), ColumnRef(1)))
evaluation:
+--------+------------------+----------------------+----------------------+
|        | a                | b                    | Output               |
+--------+------------------+----------------------+----------------------+
| Type   | Boolean NULL     | String NULL          | String NULL          |
| Domain | {FALSE} ∪ {NULL} | {"a"..="e"} ∪ {NULL} | {"a"..="e"} ∪ {NULL} |
| Row 0  | false            | a                    | a                    |
| Row 1  | false            | b                    | b                    |
| Row 2  | NULL             | NULL                 | NULL                 |
| Row 3  | NULL             | NULL                 | NULL                 |
| Row 4  | NULL             | NULL                 | NULL                 |
+--------+------------------+----------------------+----------------------+
evaluation (internal):
+--------+-------------------------------------------------------------------------------------------------------------------------------------------------+
| Column | Data                                                                                                                                            |
+--------+-------------------------------------------------------------------------------------------------------------------------------------------------+
| a      | Nullable(NullableColumn { column: Boolean([0b___00000]), validity: [0b___00011] })                                                              |
| b      | Nullable(NullableColumn { column: String(StringColumn { data: [97, 98, 99, 100, 101], offsets: [0, 1, 2, 3, 4, 5] }), validity: [0b___00011] }) |
| Output | Nullable(NullableColumn { column: String(StringColumn { data: [97, 98, 99, 100, 101], offsets: [0, 1, 2, 3, 4, 5] }), validity: [0b___00011] }) |
+--------+-------------------------------------------------------------------------------------------------------------------------------------------------+


ast            : create_array()
raw expr       : create_array()
checked expr   : create_array<>()
output type    : Array(Nothing)
output domain  : []
output         : []


ast            : create_array(null, true)
raw expr       : create_array(NULL, true)
checked expr   : create_array<T0=Boolean NULL><T0, T0>(CAST(NULL AS Boolean NULL), CAST(true AS Boolean NULL))
output type    : Array(Boolean NULL)
output domain  : [{TRUE} ∪ {NULL}]
output         : [NULL, true]


ast            : create_array(a, b)
raw expr       : create_array(ColumnRef(0)::Int16, ColumnRef(1)::Int16)
checked expr   : create_array<T0=Int16><T0, T0>(ColumnRef(0), ColumnRef(1))
evaluation:
+--------+---------+---------+--------------+
|        | a       | b       | Output       |
+--------+---------+---------+--------------+
| Type   | Int16   | Int16   | Array(Int16) |
| Domain | {0..=4} | {5..=9} | [{0..=9}]    |
| Row 0  | 0       | 5       | [0, 5]       |
| Row 1  | 1       | 6       | [1, 6]       |
| Row 2  | 2       | 7       | [2, 7]       |
| Row 3  | 3       | 8       | [3, 8]       |
| Row 4  | 4       | 9       | [4, 9]       |
+--------+---------+---------+--------------+
evaluation (internal):
+--------+----------------------------------------------------------------------------------------------------+
| Column | Data                                                                                               |
+--------+----------------------------------------------------------------------------------------------------+
| a      | Int16([0, 1, 2, 3, 4])                                                                             |
| b      | Int16([5, 6, 7, 8, 9])                                                                             |
| Output | Array(ArrayColumn { values: Int16([0, 5, 1, 6, 2, 7, 3, 8, 4, 9]), offsets: [0, 2, 4, 6, 8, 10] }) |
+--------+----------------------------------------------------------------------------------------------------+


ast            : create_array(create_array(a, b), null, null)
raw expr       : create_array(create_array(ColumnRef(0)::Int16, ColumnRef(1)::Int16), NULL, NULL)
checked expr   : create_array<T0=Array(Int16) NULL><T0, T0, T0>(CAST(create_array<T0=Int16><T0, T0>(ColumnRef(0), ColumnRef(1)) AS Array(Int16) NULL), CAST(NULL AS Array(Int16) NULL), CAST(NULL AS Array(Int16) NULL))
evaluation:
+--------+---------+---------+--------------------------+
|        | a       | b       | Output                   |
+--------+---------+---------+--------------------------+
| Type   | Int16   | Int16   | Array(Array(Int16) NULL) |
| Domain | {0..=4} | {5..=9} | [[{0..=9}] ∪ {NULL}]     |
| Row 0  | 0       | 5       | [[0, 5], NULL, NULL]     |
| Row 1  | 1       | 6       | [[1, 6], NULL, NULL]     |
| Row 2  | 2       | 7       | [[2, 7], NULL, NULL]     |
| Row 3  | 3       | 8       | [[3, 8], NULL, NULL]     |
| Row 4  | 4       | 9       | [[4, 9], NULL, NULL]     |
+--------+---------+---------+--------------------------+
evaluation (internal):
+--------+---------------------------------------------------------------------------------------------------------------------------------------------------------------------------------------------------------------------------------------------------------------------------+
| Column | Data                                                                                                                                                                                                                                                                      |
+--------+---------------------------------------------------------------------------------------------------------------------------------------------------------------------------------------------------------------------------------------------------------------------------+
| a      | Int16([0, 1, 2, 3, 4])                                                                                                                                                                                                                                                    |
| b      | Int16([5, 6, 7, 8, 9])                                                                                                                                                                                                                                                    |
| Output | Array(ArrayColumn { values: Nullable(NullableColumn { column: Array(ArrayColumn { values: Int16([0, 5, 1, 6, 2, 7, 3, 8, 4, 9]), offsets: [0, 2, 2, 2, 4, 4, 4, 6, 6, 6, 8, 8, 8, 10, 10, 10] }), validity: [0b01001001, 0b_0010010] }), offsets: [0, 3, 6, 9, 12, 15] }) |
+--------+---------------------------------------------------------------------------------------------------------------------------------------------------------------------------------------------------------------------------------------------------------------------------+


ast            : get(a, b)
raw expr       : get(ColumnRef(0)::Array(Int16), ColumnRef(1)::UInt8)
checked expr   : get<T0=Int16><Array(T0), Int16>(ColumnRef(0), CAST(ColumnRef(1) AS Int16))
evaluation:
+--------+----------------------------------------------------------------------------------+---------+----------+
|        | a                                                                                | b       | Output   |
+--------+----------------------------------------------------------------------------------+---------+----------+
| Type   | Array(Int16)                                                                     | UInt8   | Int16    |
| Domain | [{0..=99}]                                                                       | {0..=4} | {0..=99} |
| Row 0  | [0, 1, 2, 3, 4, 5, 6, 7, 8, 9, 10, 11, 12, 13, 14, 15, 16, 17, 18, 19]           | 0       | 0        |
| Row 1  | [20, 21, 22, 23, 24, 25, 26, 27, 28, 29, 30, 31, 32, 33, 34, 35, 36, 37, 38, 39] | 1       | 21       |
| Row 2  | [40, 41, 42, 43, 44, 45, 46, 47, 48, 49, 50, 51, 52, 53, 54, 55, 56, 57, 58, 59] | 2       | 42       |
| Row 3  | [60, 61, 62, 63, 64, 65, 66, 67, 68, 69, 70, 71, 72, 73, 74, 75, 76, 77, 78, 79] | 3       | 63       |
| Row 4  | [80, 81, 82, 83, 84, 85, 86, 87, 88, 89, 90, 91, 92, 93, 94, 95, 96, 97, 98, 99] | 4       | 84       |
+--------+----------------------------------------------------------------------------------+---------+----------+
evaluation (internal):
+--------+---------------------------------------------------------------------------------------------------------------------------------------------------------------------------------------------------------------------------------------------------------------------------------------------------------------------------------------------------------------------------------------------------------------------------------------------------------------------------------+
| Column | Data                                                                                                                                                                                                                                                                                                                                                                                                                                                                            |
+--------+---------------------------------------------------------------------------------------------------------------------------------------------------------------------------------------------------------------------------------------------------------------------------------------------------------------------------------------------------------------------------------------------------------------------------------------------------------------------------------+
| a      | Array(ArrayColumn { values: Int16([0, 1, 2, 3, 4, 5, 6, 7, 8, 9, 10, 11, 12, 13, 14, 15, 16, 17, 18, 19, 20, 21, 22, 23, 24, 25, 26, 27, 28, 29, 30, 31, 32, 33, 34, 35, 36, 37, 38, 39, 40, 41, 42, 43, 44, 45, 46, 47, 48, 49, 50, 51, 52, 53, 54, 55, 56, 57, 58, 59, 60, 61, 62, 63, 64, 65, 66, 67, 68, 69, 70, 71, 72, 73, 74, 75, 76, 77, 78, 79, 80, 81, 82, 83, 84, 85, 86, 87, 88, 89, 90, 91, 92, 93, 94, 95, 96, 97, 98, 99]), offsets: [0, 20, 40, 60, 80, 100] }) |
| b      | UInt8([0, 1, 2, 3, 4])                                                                                                                                                                                                                                                                                                                                                                                                                                                          |
| Output | Int16([0, 21, 42, 63, 84])                                                                                                                                                                                                                                                                                                                                                                                                                                                      |
+--------+---------------------------------------------------------------------------------------------------------------------------------------------------------------------------------------------------------------------------------------------------------------------------------------------------------------------------------------------------------------------------------------------------------------------------------------------------------------------------------+


ast            : get(a, b)
raw expr       : get(ColumnRef(0)::Array(Array(Int16)), ColumnRef(1)::UInt8)
checked expr   : get<T0=Array(Int16)><Array(T0), Int16>(ColumnRef(0), CAST(ColumnRef(1) AS Int16))
evaluation:
+--------+----------------------------------------------------------------------------------------------------------------+---------+----------------------+
|        | a                                                                                                              | b       | Output               |
+--------+----------------------------------------------------------------------------------------------------------------+---------+----------------------+
| Type   | Array(Array(Int16))                                                                                            | UInt8   | Array(Int16)         |
| Domain | [[{0..=99}]]                                                                                                   | {0..=4} | [{0..=99}]           |
| Row 0  | [[0, 1, 2, 3, 4], [5, 6, 7, 8, 9], [10, 11, 12, 13, 14], [15, 16, 17, 18, 19]]                                 | 0       | [0, 1, 2, 3, 4]      |
| Row 1  | [[20, 21, 22, 23, 24], [25, 26, 27, 28, 29], [30, 31, 32, 33, 34], [35, 36, 37, 38, 39]]                       | 1       | [25, 26, 27, 28, 29] |
| Row 2  | [[40, 41, 42, 43, 44], [45, 46, 47, 48, 49], [50, 51, 52, 53, 54]]                                             | 2       | [50, 51, 52, 53, 54] |
| Row 3  | [[55, 56, 57, 58, 59], [60, 61, 62, 63, 64], [65, 66, 67, 68, 69], [70, 71, 72, 73, 74]]                       | 3       | [70, 71, 72, 73, 74] |
| Row 4  | [[75, 76, 77, 78, 79], [80, 81, 82, 83, 84], [85, 86, 87, 88, 89], [90, 91, 92, 93, 94], [95, 96, 97, 98, 99]] | 4       | [95, 96, 97, 98, 99] |
+--------+----------------------------------------------------------------------------------------------------------------+---------+----------------------+
evaluation (internal):
+--------+-----------------------------------------------------------------------------------------------------------------------------------------------------------------------------------------------------------------------------------------------------------------------------------------------------------------------------------------------------------------------------------------------------------------------------------------------------------------------------------------------------------------------------------------------------------------------------------------------------------+
| Column | Data                                                                                                                                                                                                                                                                                                                                                                                                                                                                                                                                                                                                      |
+--------+-----------------------------------------------------------------------------------------------------------------------------------------------------------------------------------------------------------------------------------------------------------------------------------------------------------------------------------------------------------------------------------------------------------------------------------------------------------------------------------------------------------------------------------------------------------------------------------------------------------+
| a      | Array(ArrayColumn { values: Array(ArrayColumn { values: Int16([0, 1, 2, 3, 4, 5, 6, 7, 8, 9, 10, 11, 12, 13, 14, 15, 16, 17, 18, 19, 20, 21, 22, 23, 24, 25, 26, 27, 28, 29, 30, 31, 32, 33, 34, 35, 36, 37, 38, 39, 40, 41, 42, 43, 44, 45, 46, 47, 48, 49, 50, 51, 52, 53, 54, 55, 56, 57, 58, 59, 60, 61, 62, 63, 64, 65, 66, 67, 68, 69, 70, 71, 72, 73, 74, 75, 76, 77, 78, 79, 80, 81, 82, 83, 84, 85, 86, 87, 88, 89, 90, 91, 92, 93, 94, 95, 96, 97, 98, 99]), offsets: [0, 5, 10, 15, 20, 25, 30, 35, 40, 45, 50, 55, 60, 65, 70, 75, 80, 85, 90, 95, 100] }), offsets: [0, 4, 8, 11, 15, 20] }) |
| b      | UInt8([0, 1, 2, 3, 4])                                                                                                                                                                                                                                                                                                                                                                                                                                                                                                                                                                                    |
| Output | Array(ArrayColumn { values: Int16([0, 1, 2, 3, 4, 25, 26, 27, 28, 29, 50, 51, 52, 53, 54, 70, 71, 72, 73, 74, 95, 96, 97, 98, 99]), offsets: [0, 5, 10, 15, 20, 25] })                                                                                                                                                                                                                                                                                                                                                                                                                                    |
+--------+-----------------------------------------------------------------------------------------------------------------------------------------------------------------------------------------------------------------------------------------------------------------------------------------------------------------------------------------------------------------------------------------------------------------------------------------------------------------------------------------------------------------------------------------------------------------------------------------------------------+


ast            : TRY_CAST(a AS UINT8)
raw expr       : TRY_CAST(ColumnRef(0)::UInt16 AS UInt8)
checked expr   : TRY_CAST(ColumnRef(0) AS UInt8 NULL)
evaluation:
+--------+------------+--------------------+
|        | a          | Output             |
+--------+------------+--------------------+
| Type   | UInt16     | UInt8 NULL         |
| Domain | {0..=1024} | {0..=255} ∪ {NULL} |
| Row 0  | 0          | 0                  |
| Row 1  | 64         | 64                 |
| Row 2  | 255        | 255                |
| Row 3  | 512        | NULL               |
| Row 4  | 1024       | NULL               |
+--------+------------+--------------------+
evaluation (internal):
+--------+----------------------------------------------------------------------------------------+
| Column | Data                                                                                   |
+--------+----------------------------------------------------------------------------------------+
| a      | UInt16([0, 64, 255, 512, 1024])                                                        |
| Output | Nullable(NullableColumn { column: UInt8([0, 64, 255, 0, 0]), validity: [0b___00111] }) |
+--------+----------------------------------------------------------------------------------------+


ast            : TRY_CAST(a AS UINT16)
raw expr       : TRY_CAST(ColumnRef(0)::Int16 AS UInt16)
checked expr   : TRY_CAST(ColumnRef(0) AS UInt16 NULL)
evaluation:
+--------+----------+------------------+
|        | a        | Output           |
+--------+----------+------------------+
| Type   | Int16    | UInt16 NULL      |
| Domain | {-4..=3} | {0..=3} ∪ {NULL} |
| Row 0  | 0        | 0                |
| Row 1  | 1        | 1                |
| Row 2  | 2        | 2                |
| Row 3  | 3        | 3                |
| Row 4  | -4       | NULL             |
+--------+----------+------------------+
evaluation (internal):
+--------+--------------------------------------------------------------------------------------+
| Column | Data                                                                                 |
+--------+--------------------------------------------------------------------------------------+
| a      | Int16([0, 1, 2, 3, -4])                                                              |
| Output | Nullable(NullableColumn { column: UInt16([0, 1, 2, 3, 0]), validity: [0b___01111] }) |
+--------+--------------------------------------------------------------------------------------+


ast            : TRY_CAST(a AS INT64)
raw expr       : TRY_CAST(ColumnRef(0)::Int16 AS Int64)
checked expr   : TRY_CAST(ColumnRef(0) AS Int64 NULL)
evaluation:
+--------+----------+------------+
|        | a        | Output     |
+--------+----------+------------+
| Type   | Int16    | Int64 NULL |
| Domain | {-4..=3} | {-4..=3}   |
| Row 0  | 0        | 0          |
| Row 1  | 1        | 1          |
| Row 2  | 2        | 2          |
| Row 3  | 3        | 3          |
| Row 4  | -4       | -4         |
+--------+----------+------------+
evaluation (internal):
+--------+--------------------------------------------------------------------------------------+
| Column | Data                                                                                 |
+--------+--------------------------------------------------------------------------------------+
| a      | Int16([0, 1, 2, 3, -4])                                                              |
| Output | Nullable(NullableColumn { column: Int64([0, 1, 2, 3, -4]), validity: [0b___11111] }) |
+--------+--------------------------------------------------------------------------------------+


ast            : create_tuple(TRY_CAST(a AS FLOAT32), TRY_CAST(a AS INT32), TRY_CAST(b AS FLOAT32), TRY_CAST(b AS INT32))
raw expr       : create_tuple(TRY_CAST(ColumnRef(0)::UInt64 AS Float32), TRY_CAST(ColumnRef(0)::UInt64 AS Int32), TRY_CAST(ColumnRef(1)::Float64 AS Float32), TRY_CAST(ColumnRef(1)::Float64 AS Int32))
checked expr   : create_tuple<Float32 NULL, Int32 NULL, Float32 NULL, Int32 NULL>(TRY_CAST(ColumnRef(0) AS Float32 NULL), TRY_CAST(ColumnRef(0) AS Int32 NULL), TRY_CAST(ColumnRef(1) AS Float32 NULL), TRY_CAST(ColumnRef(1) AS Int32 NULL))
evaluation:
+--------+----------------------------+---------------------------------+---------------------------------------------------------------------------------------------------------------+
|        | a                          | b                               | Output                                                                                                        |
+--------+----------------------------+---------------------------------+---------------------------------------------------------------------------------------------------------------+
| Type   | UInt64                     | Float64                         | (Float32 NULL, Int32 NULL, Float32 NULL, Int32 NULL)                                                          |
| Domain | {0..=18446744073709551615} | {-1.7976931348623157e308..=inf} | ({0.0..=1.8446744073709552e19}, {0..=2147483647} ∪ {NULL}, {-inf..=inf}, {-2147483648..=2147483647} ∪ {NULL}) |
| Row 0  | 0                          | 0.0                             | (0.0, 0, 0.0, 0)                                                                                              |
| Row 1  | 1                          | 4294967295.0                    | (1.0, 1, 4294967300.0, NULL)                                                                                  |
| Row 2  | 255                        | 1.8446744073709552e19           | (255.0, 255, 1.8446744e19, NULL)                                                                              |
| Row 3  | 65535                      | -1.7976931348623157e308         | (65535.0, 65535, -inf, NULL)                                                                                  |
| Row 4  | 4294967295                 | 1.7976931348623157e308          | (4294967300.0, NULL, inf, NULL)                                                                               |
| Row 5  | 18446744073709551615       | inf                             | (1.8446744e19, NULL, inf, NULL)                                                                               |
+--------+----------------------------+---------------------------------+---------------------------------------------------------------------------------------------------------------+
evaluation (internal):
+--------+-------------------------------------------------------------------------------------------------------------------------------------------------------------------------------------------------------------------------------------------------------------------------------------------------------------------------------------------------------------------------------------------------------------------------------------------------------------------------+
| Column | Data                                                                                                                                                                                                                                                                                                                                                                                                                                                                    |
+--------+-------------------------------------------------------------------------------------------------------------------------------------------------------------------------------------------------------------------------------------------------------------------------------------------------------------------------------------------------------------------------------------------------------------------------------------------------------------------------+
| a      | UInt64([0, 1, 255, 65535, 4294967295, 18446744073709551615])                                                                                                                                                                                                                                                                                                                                                                                                            |
| b      | Float64([0.0, 4294967295.0, 1.8446744073709552e19, -1.7976931348623157e308, 1.7976931348623157e308, inf])                                                                                                                                                                                                                                                                                                                                                               |
| Output | Tuple { fields: [Nullable(NullableColumn { column: Float32([0.0, 1.0, 255.0, 65535.0, 4294967300.0, 1.8446744e19]), validity: [0b__111111] }), Nullable(NullableColumn { column: Int32([0, 1, 255, 65535, 0, 0]), validity: [0b__001111] }), Nullable(NullableColumn { column: Float32([0.0, 4294967300.0, 1.8446744e19, -inf, inf, inf]), validity: [0b__111111] }), Nullable(NullableColumn { column: Int32([0, 0, 0, 0, 0, 0]), validity: [0b__000001] })], len: 6 } |
+--------+-------------------------------------------------------------------------------------------------------------------------------------------------------------------------------------------------------------------------------------------------------------------------------------------------------------------------------------------------------------------------------------------------------------------------------------------------------------------------+


ast            : TRY_CAST(create_array(create_array(a, b), null, null) AS Array(Array(Int8)))
raw expr       : TRY_CAST(create_array(create_array(ColumnRef(0)::Int16, ColumnRef(1)::Int16), NULL, NULL) AS Array(Array(Int8)))
checked expr   : TRY_CAST(create_array<T0=Array(Int16) NULL><T0, T0, T0>(CAST(create_array<T0=Int16><T0, T0>(ColumnRef(0), ColumnRef(1)) AS Array(Int16) NULL), CAST(NULL AS Array(Int16) NULL), CAST(NULL AS Array(Int16) NULL)) AS Array(Array(Int8 NULL) NULL) NULL)
evaluation:
+--------+-----------+------------+------------------------------------+
|        | a         | b          | Output                             |
+--------+-----------+------------+------------------------------------+
| Type   | Int16     | Int16      | Array(Array(Int8 NULL) NULL) NULL  |
| Domain | {0..=255} | {-129..=0} | [[{-128..=127} ∪ {NULL}] ∪ {NULL}] |
| Row 0  | 0         | 0          | [[0, 0], [], []]                   |
| Row 1  | 1         | -1         | [[1, -1], [], []]                  |
| Row 2  | 2         | -127       | [[2, -127], [], []]                |
| Row 3  | 127       | -128       | [[127, -128], [], []]              |
| Row 4  | 255       | -129       | [[NULL, NULL], [], []]             |
+--------+-----------+------------+------------------------------------+
evaluation (internal):
+--------+-------------------------------------------------------------------------------------------------------------------------------------------------------------------------------------------------------------------------------------------------------------------------------------------------------------------------------------------------------------------------------------------------------------------------+
| Column | Data                                                                                                                                                                                                                                                                                                                                                                                                                    |
+--------+-------------------------------------------------------------------------------------------------------------------------------------------------------------------------------------------------------------------------------------------------------------------------------------------------------------------------------------------------------------------------------------------------------------------------+
| a      | Int16([0, 1, 2, 127, 255])                                                                                                                                                                                                                                                                                                                                                                                              |
| b      | Int16([0, -1, -127, -128, -129])                                                                                                                                                                                                                                                                                                                                                                                        |
| Output | Nullable(NullableColumn { column: Array(ArrayColumn { values: Nullable(NullableColumn { column: Array(ArrayColumn { values: Nullable(NullableColumn { column: Int8([0, 0, 1, -1, 2, -127, 127, -128, 0, 0]), validity: [0b11111111, 0b______00] }), offsets: [0, 2, 2, 2, 4, 4, 4, 6, 6, 6, 8, 8, 8, 10, 10, 10] }), validity: [0b11111111, 0b_1111111] }), offsets: [0, 3, 6, 9, 12, 15] }), validity: [0b___11111] }) |
+--------+-------------------------------------------------------------------------------------------------------------------------------------------------------------------------------------------------------------------------------------------------------------------------------------------------------------------------------------------------------------------------------------------------------------------------+


ast            : TRY_CAST(create_tuple(a, b, NULL) AS TUPLE(Int8, UInt8, Boolean NULL))
raw expr       : TRY_CAST(create_tuple(ColumnRef(0)::Int16, ColumnRef(1)::Int16, NULL) AS (Int8, UInt8, Boolean NULL))
checked expr   : TRY_CAST(create_tuple<Int16, Int16, NULL>(ColumnRef(0), ColumnRef(1), NULL) AS (Int8 NULL, UInt8 NULL, Boolean NULL) NULL)
evaluation:
+--------+-----------+------------+------------------------------------------------+
|        | a         | b          | Output                                         |
+--------+-----------+------------+------------------------------------------------+
| Type   | Int16     | Int16      | (Int8 NULL, UInt8 NULL, Boolean NULL) NULL     |
| Domain | {0..=256} | {-129..=1} | ({0..=127} ∪ {NULL}, {0..=1} ∪ {NULL}, {NULL}) |
| Row 0  | 0         | 0          | (0, 0, NULL)                                   |
| Row 1  | 1         | 1          | (1, 1, NULL)                                   |
| Row 2  | 2         | -127       | (2, NULL, NULL)                                |
| Row 3  | 127       | -128       | (127, NULL, NULL)                              |
| Row 4  | 256       | -129       | (NULL, NULL, NULL)                             |
+--------+-----------+------------+------------------------------------------------+
evaluation (internal):
+--------+--------------------------------------------------------------------------------------------------------------------------------------------------------------------------------------------------------------------------------------------------------------------------------------------------------------------------------------------------------+
| Column | Data                                                                                                                                                                                                                                                                                                                                                   |
+--------+--------------------------------------------------------------------------------------------------------------------------------------------------------------------------------------------------------------------------------------------------------------------------------------------------------------------------------------------------------+
| a      | Int16([0, 1, 2, 127, 256])                                                                                                                                                                                                                                                                                                                             |
| b      | Int16([0, 1, -127, -128, -129])                                                                                                                                                                                                                                                                                                                        |
| Output | Nullable(NullableColumn { column: Tuple { fields: [Nullable(NullableColumn { column: Int8([0, 1, 2, 127, 0]), validity: [0b___01111] }), Nullable(NullableColumn { column: UInt8([0, 1, 0, 0, 0]), validity: [0b___00011] }), Nullable(NullableColumn { column: Boolean([0b___00000]), validity: [0b___00000] })], len: 5 }, validity: [0b___11111] }) |
+--------+--------------------------------------------------------------------------------------------------------------------------------------------------------------------------------------------------------------------------------------------------------------------------------------------------------------------------------------------------------+


ast            : CAST(a AS INT16)
raw expr       : CAST(ColumnRef(0)::Float64 AS Int16)
checked expr   : CAST(ColumnRef(0) AS Int16)
evaluation:
+--------+--------------+----------+
|        | a            | Output   |
+--------+--------------+----------+
| Type   | Float64      | Int16    |
| Domain | {-4.4..=3.3} | {-4..=3} |
| Row 0  | 0.0          | 0        |
| Row 1  | 1.1          | 1        |
| Row 2  | 2.2          | 2        |
| Row 3  | 3.3          | 3        |
| Row 4  | -4.4         | -4       |
+--------+--------------+----------+
evaluation (internal):
+--------+-------------------------------------+
| Column | Data                                |
+--------+-------------------------------------+
| a      | Float64([0.0, 1.1, 2.2, 3.3, -4.4]) |
| Output | Int16([0, 1, 2, 3, -4])             |
+--------+-------------------------------------+


ast            : CAST(b AS INT16)
raw expr       : CAST(ColumnRef(0)::Int8 AS Int16)
checked expr   : CAST(ColumnRef(0) AS Int16)
evaluation:
+--------+----------+----------+
|        | b        | Output   |
+--------+----------+----------+
| Type   | Int8     | Int16    |
| Domain | {-4..=3} | {-4..=3} |
| Row 0  | 0        | 0        |
| Row 1  | 1        | 1        |
| Row 2  | 2        | 2        |
| Row 3  | 3        | 3        |
| Row 4  | -4       | -4       |
+--------+----------+----------+
evaluation (internal):
+--------+-------------------------+
| Column | Data                    |
+--------+-------------------------+
| b      | Int8([0, 1, 2, 3, -4])  |
| Output | Int16([0, 1, 2, 3, -4]) |
+--------+-------------------------+

<|MERGE_RESOLUTION|>--- conflicted
+++ resolved
@@ -62,30 +62,9 @@
 ast            : plus(a, b)
 raw expr       : plus(ColumnRef(0)::UInt8 NULL, ColumnRef(1)::NULL)
 checked expr   : plus<Int16 NULL, NULL>(CAST(ColumnRef(0) AS Int16 NULL), ColumnRef(1))
-<<<<<<< HEAD
-evaluation:
-+--------+--------------------+--------+--------+
-|        | a                  | b      | Output |
-+--------+--------------------+--------+--------+
-| Type   | UInt8 NULL         | NULL   | NULL   |
-| Domain | {10..=12} ∪ {NULL} | {NULL} | {NULL} |
-| Row 0  | NULL               | NULL   | NULL   |
-| Row 1  | 11                 | NULL   | NULL   |
-| Row 2  | NULL               | NULL   | NULL   |
-+--------+--------------------+--------+--------+
-evaluation (internal):
-+--------+----------------------------------------------------------------------------------+
-| Column | Data                                                                             |
-+--------+----------------------------------------------------------------------------------+
-| a      | Nullable(NullableColumn { column: UInt8([10, 11, 12]), validity: [0b_____010] }) |
-| b      | Null { len: 3 }                                                                  |
-| Output | Null { len: 3 }                                                                  |
-+--------+----------------------------------------------------------------------------------+
-=======
 output type    : NULL
 output domain  : {NULL}
 output         : NULL
->>>>>>> 6e29cac2
 
 
 ast            : minus(a, 10)
@@ -136,30 +115,9 @@
 ast            : minus(a, b)
 raw expr       : minus(ColumnRef(0)::UInt8 NULL, ColumnRef(1)::NULL)
 checked expr   : minus<Int32 NULL, NULL>(CAST(ColumnRef(0) AS Int32 NULL), ColumnRef(1))
-<<<<<<< HEAD
-evaluation:
-+--------+--------------------+--------+--------+
-|        | a                  | b      | Output |
-+--------+--------------------+--------+--------+
-| Type   | UInt8 NULL         | NULL   | NULL   |
-| Domain | {10..=12} ∪ {NULL} | {NULL} | {NULL} |
-| Row 0  | NULL               | NULL   | NULL   |
-| Row 1  | 11                 | NULL   | NULL   |
-| Row 2  | NULL               | NULL   | NULL   |
-+--------+--------------------+--------+--------+
-evaluation (internal):
-+--------+----------------------------------------------------------------------------------+
-| Column | Data                                                                             |
-+--------+----------------------------------------------------------------------------------+
-| a      | Nullable(NullableColumn { column: UInt8([10, 11, 12]), validity: [0b_____010] }) |
-| b      | Null { len: 3 }                                                                  |
-| Output | Null { len: 3 }                                                                  |
-+--------+----------------------------------------------------------------------------------+
-=======
 output type    : NULL
 output domain  : {NULL}
 output         : NULL
->>>>>>> 6e29cac2
 
 
 ast            : multiply(a, 10)
@@ -233,30 +191,9 @@
 ast            : multiply(a, b)
 raw expr       : multiply(ColumnRef(0)::UInt8 NULL, ColumnRef(1)::NULL)
 checked expr   : multiply<Int64 NULL, NULL>(CAST(ColumnRef(0) AS Int64 NULL), ColumnRef(1))
-<<<<<<< HEAD
-evaluation:
-+--------+--------------------+--------+--------+
-|        | a                  | b      | Output |
-+--------+--------------------+--------+--------+
-| Type   | UInt8 NULL         | NULL   | NULL   |
-| Domain | {10..=12} ∪ {NULL} | {NULL} | {NULL} |
-| Row 0  | NULL               | NULL   | NULL   |
-| Row 1  | 11                 | NULL   | NULL   |
-| Row 2  | NULL               | NULL   | NULL   |
-+--------+--------------------+--------+--------+
-evaluation (internal):
-+--------+----------------------------------------------------------------------------------+
-| Column | Data                                                                             |
-+--------+----------------------------------------------------------------------------------+
-| a      | Nullable(NullableColumn { column: UInt8([10, 11, 12]), validity: [0b_____010] }) |
-| b      | Null { len: 3 }                                                                  |
-| Output | Null { len: 3 }                                                                  |
-+--------+----------------------------------------------------------------------------------+
-=======
 output type    : NULL
 output domain  : {NULL}
 output         : NULL
->>>>>>> 6e29cac2
 
 
 ast            : divide(a, 10)
@@ -307,30 +244,9 @@
 ast            : divide(a, b)
 raw expr       : divide(ColumnRef(0)::UInt8 NULL, ColumnRef(1)::NULL)
 checked expr   : divide<Float32 NULL, NULL>(CAST(ColumnRef(0) AS Float32 NULL), ColumnRef(1))
-<<<<<<< HEAD
-evaluation:
-+--------+--------------------+--------+--------+
-|        | a                  | b      | Output |
-+--------+--------------------+--------+--------+
-| Type   | UInt8 NULL         | NULL   | NULL   |
-| Domain | {10..=12} ∪ {NULL} | {NULL} | {NULL} |
-| Row 0  | NULL               | NULL   | NULL   |
-| Row 1  | 11                 | NULL   | NULL   |
-| Row 2  | NULL               | NULL   | NULL   |
-+--------+--------------------+--------+--------+
-evaluation (internal):
-+--------+----------------------------------------------------------------------------------+
-| Column | Data                                                                             |
-+--------+----------------------------------------------------------------------------------+
-| a      | Nullable(NullableColumn { column: UInt8([10, 11, 12]), validity: [0b_____010] }) |
-| b      | Null { len: 3 }                                                                  |
-| Output | Null { len: 3 }                                                                  |
-+--------+----------------------------------------------------------------------------------+
-=======
 output type    : NULL
 output domain  : {NULL}
 output         : NULL
->>>>>>> 6e29cac2
 
 
 ast            : avg(a, 10)
@@ -450,30 +366,9 @@
 ast            : multiply(a, b)
 raw expr       : multiply(ColumnRef(0)::Int8 NULL, ColumnRef(1)::NULL)
 checked expr   : multiply<Int64 NULL, NULL>(CAST(ColumnRef(0) AS Int64 NULL), ColumnRef(1))
-<<<<<<< HEAD
-evaluation:
-+--------+--------------------+--------+--------+
-|        | a                  | b      | Output |
-+--------+--------------------+--------+--------+
-| Type   | Int8 NULL          | NULL   | NULL   |
-| Domain | {10..=12} ∪ {NULL} | {NULL} | {NULL} |
-| Row 0  | NULL               | NULL   | NULL   |
-| Row 1  | 11                 | NULL   | NULL   |
-| Row 2  | NULL               | NULL   | NULL   |
-+--------+--------------------+--------+--------+
-evaluation (internal):
-+--------+----------------------------------------------------------------------------------+
-| Column | Data                                                                             |
-+--------+----------------------------------------------------------------------------------+
-| a      | Nullable(NullableColumn { column: UInt8([10, 11, 12]), validity: [0b_____010] }) |
-| b      | Null { len: 3 }                                                                  |
-| Output | Null { len: 3 }                                                                  |
-+--------+----------------------------------------------------------------------------------+
-=======
 output type    : NULL
 output domain  : {NULL}
 output         : NULL
->>>>>>> 6e29cac2
 
 
 ast            : NOT a
