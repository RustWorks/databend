// Copyright 2022 Datafuse Labs.
//
// Licensed under the Apache License, Version 2.0 (the "License");
// you may not use this file except in compliance with the License.
// You may obtain a copy of the License at
//
//     http://www.apache.org/licenses/LICENSE-2.0
//
// Unless required by applicable law or agreed to in writing, software
// distributed under the License is distributed on an "AS IS" BASIS,
// WITHOUT WARRANTIES OR CONDITIONS OF ANY KIND, either express or implied.
// See the License for the specific language governing permissions and
// limitations under the License.
use std::path::Path;
use std::sync::Arc;

use common_datablocks::DataBlock;
use common_datavalues::prelude::*;
use common_exception::ErrorCode;
use common_exception::Result;
use common_meta_types::UserStageInfo;
use common_planners::ReadDataSourcePlan;
use common_planners::SourceInfo;
use common_planners::StageTableInfo;
use common_streams::DataBlockStream;
use common_streams::SendableDataBlockStream;
use futures::TryStreamExt;
use regex::Regex;
use tracing::info;

use super::append2table;
use super::commit2table;
use crate::interpreters::Interpreter;
use crate::interpreters::SelectInterpreterV2;
use crate::pipelines::executor::PipelineCompleteExecutor;
use crate::pipelines::Pipeline;
use crate::sessions::QueryContext;
use crate::sessions::TableContext;
use crate::sql::plans::CopyPlanV2;
use crate::sql::plans::Plan;
use crate::storages::stage::StageSourceHelper;
use crate::storages::stage::StageTable;

pub struct CopyInterpreterV2 {
    ctx: Arc<QueryContext>,
    plan: CopyPlanV2,
}

impl CopyInterpreterV2 {
    /// Create a CopyInterpreterV2 with context and [`CopyPlanV2`].
    pub fn try_create(ctx: Arc<QueryContext>, plan: CopyPlanV2) -> Result<Self> {
        Ok(CopyInterpreterV2 { ctx, plan })
    }

    /// List the files.
    /// There are two cases here:
    /// 1. If the plan.files is not empty, we already set the files sets to the COPY command with: `files=(<file1>, <file2>)` syntax, only need to add the prefix to the file.
    /// 2. If the plan.files is empty, there are also two case:
    ///     2.1 If the path is a file like /path/to/path/file, S3File::list() will return the same file path.
    ///     2.2 If the path is a folder, S3File::list() will return all the files in it.
    ///
    /// TODO(xuanwo): Align with interpreters/interpreter_common.rs `list_files`
    async fn list_files(
        &self,
        from: &ReadDataSourcePlan,
        files: &Vec<String>,
    ) -> Result<Vec<String>> {
        match &from.source_info {
            SourceInfo::StageSource(table_info) => {
                let path = &table_info.path;
                // Here we add the path to the file: /path/to/path/file1.
                let files_with_path = if !files.is_empty() {
                    let mut files_with_path = vec![];
                    for file in files {
                        let new_path = Path::new(path).join(file);
                        files_with_path.push(new_path.to_string_lossy().to_string());
                    }
                    files_with_path
                } else if !path.ends_with('/') {
                    let rename_me: Arc<dyn TableContext> = self.ctx.clone();
                    let op = StageSourceHelper::get_op(&rename_me, &table_info.stage_info).await?;
                    if op.object(path).is_exist().await? {
                        vec![path.to_string()]
                    } else {
                        vec![]
                    }
                } else {
                    let rename_me: Arc<dyn TableContext> = self.ctx.clone();
                    let op = StageSourceHelper::get_op(&rename_me, &table_info.stage_info).await?;
                    let mut list = vec![];

                    // TODO: we could rewrite into try_collect.
                    let mut objects = op.batch().walk_top_down(path)?;
                    while let Some(de) = objects.try_next().await? {
                        if de.mode().is_dir() {
                            continue;
                        }
                        list.push(de.path().to_string());
                    }

                    list
                };

                info!("listed files: {:?}", &files_with_path);

                Ok(files_with_path)
            }
            other => Err(ErrorCode::LogicalError(format!(
                "Cannot list files for the source info: {:?}",
                other
            ))),
        }
    }

    /// Rewrite the ReadDataSourcePlan.S3StageSource.file_name to new file name.
    fn rewrite_read_plan_file_name(
        mut plan: ReadDataSourcePlan,
        files: Vec<String>,
    ) -> ReadDataSourcePlan {
        if let SourceInfo::StageSource(ref mut stage) = plan.source_info {
            stage.files = files
        }
        plan
    }

    // Read a file and commit it to the table.
    // Progress:
    // 1. Build a select pipeline
    // 2. Execute the pipeline and get the stream
    // 3. Read from the stream and write to the table.
    // Note:
    //  We parse the `s3://` to ReadSourcePlan instead of to a SELECT plan is that:
    #[tracing::instrument(level = "debug", name = "copy_files_to_table", skip(self), fields(ctx.id = self.ctx.get_id().as_str()))]
    async fn copy_files_to_table(
        &self,
        catalog_name: &String,
        db_name: &String,
        tbl_name: &String,
        from: &ReadDataSourcePlan,
        files: Vec<String>,
    ) -> Result<Vec<DataBlock>> {
        let ctx = self.ctx.clone();
        let settings = self.ctx.get_settings();

        let mut pipeline = Pipeline::create();
        let read_source_plan = from.clone();
        let read_source_plan = Self::rewrite_read_plan_file_name(read_source_plan, files);
        info!("copy_files_to_table from source: {:?}", read_source_plan);
        let table = ctx.build_table_from_source_plan(&read_source_plan)?;
        let res = table.read2(ctx.clone(), &read_source_plan, &mut pipeline);
        if let Err(e) = res {
            return Err(e);
        }

        let table = ctx.get_table(catalog_name, db_name, tbl_name).await?;

        table.append2(ctx.clone(), &mut pipeline)?;
        pipeline.set_max_threads(settings.get_max_threads()? as usize);

        let async_runtime = ctx.get_storage_runtime();
        let query_need_abort = ctx.query_need_abort();
        let executor =
            PipelineCompleteExecutor::try_create(async_runtime, query_need_abort, pipeline)?;
        executor.execute()?;

        Ok(ctx.consume_precommit_blocks())
    }

    async fn execute_copy_into_stage(
        &self,
        stage: &UserStageInfo,
        path: &str,
        query: &Plan,
    ) -> Result<SendableDataBlockStream> {
        let (s_expr, metadata, bind_context) = match query {
            Plan::Query {
                s_expr,
                metadata,
                bind_context,
            } => (s_expr, metadata, bind_context),
            v => unreachable!("Input plan must be Query, but it's {v}"),
        };

        let select_interpreter = SelectInterpreterV2::try_create(
            self.ctx.clone(),
            *(bind_context.clone()),
            s_expr.clone(),
            metadata.clone(),
        )?;

        // Building data schema from bind_context columns
        // TODO(leiyskey): Extract the following logic as new API of BindContext.
        let fields = bind_context
            .columns
            .iter()
            .map(|column_binding| {
                DataField::new(
                    &column_binding.column_name,
                    *column_binding.data_type.clone(),
                )
            })
            .collect();
        let data_schema = DataSchemaRefExt::create(fields);
        let stage_table_info = StageTableInfo {
            schema: data_schema.clone(),
            stage_info: stage.clone(),
            path: path.to_string(),
            files: vec![],
        };

        let pipeline = select_interpreter.create_new_pipeline().await?;
        let table = StageTable::try_create(stage_table_info)?;

<<<<<<< HEAD
        append2table(
            self.ctx.clone(),
            table.clone(),
            data_schema.clone(),
            pipeline,
        )?;
        commit2table(self.ctx.clone(), table.clone(), false).await?;
=======
        let stream = select_interpreter.execute().await?;
        let results = table.append_data(self.ctx.clone(), stream).await?;

        table
            .commit_insertion(
                self.ctx.clone(),
                &self.ctx.get_current_catalog(),
                results.try_collect().await?,
                false,
            )
            .await?;
>>>>>>> 223ad77a

        Ok(Box::pin(DataBlockStream::create(data_schema, None, vec![])))
    }
}

#[async_trait::async_trait]
impl Interpreter for CopyInterpreterV2 {
    fn name(&self) -> &str {
        "CopyInterpreterV2"
    }

    #[tracing::instrument(level = "debug", name = "copy_interpreter_execute_v2", skip(self), fields(ctx.id = self.ctx.get_id().as_str()))]
    async fn execute(&self) -> Result<SendableDataBlockStream> {
        match &self.plan {
            // TODO(xuanwo): extract them as a separate function.
            CopyPlanV2::IntoTable {
                catalog_name,
                database_name,
                table_name,
                files,
                pattern,
                from,
                ..
            } => {
                let mut files = self.list_files(from, files).await?;

                // Pattern match check.
                let pattern = &pattern;
                if !pattern.is_empty() {
                    let regex = Regex::new(pattern).map_err(|e| {
                        ErrorCode::SyntaxException(format!(
                            "Pattern format invalid, got:{}, error:{:?}",
                            pattern, e
                        ))
                    })?;

                    let matched_files = files
                        .iter()
                        .filter(|file| regex.is_match(file))
                        .cloned()
                        .collect();
                    files = matched_files;
                }

                info!("matched files: {:?}, pattern: {}", &files, pattern);

                let write_results = self
                    .copy_files_to_table(catalog_name, database_name, table_name, from, files)
                    .await?;

                let table = self
                    .ctx
                    .get_table(catalog_name, database_name, table_name)
                    .await?;

                // Commit.
                table
                    .commit_insertion(self.ctx.clone(), catalog_name, write_results, false)
                    .await?;

                Ok(Box::pin(DataBlockStream::create(
                    // TODO(xuanwo): Is this correct?
                    Arc::new(DataSchema::new(vec![])),
                    None,
                    vec![],
                )))
            }
            CopyPlanV2::IntoStage {
                stage, from, path, ..
            } => self.execute_copy_into_stage(stage, path, from).await,
        }
    }
}<|MERGE_RESOLUTION|>--- conflicted
+++ resolved
@@ -211,7 +211,6 @@
         let pipeline = select_interpreter.create_new_pipeline().await?;
         let table = StageTable::try_create(stage_table_info)?;
 
-<<<<<<< HEAD
         append2table(
             self.ctx.clone(),
             table.clone(),
@@ -219,19 +218,6 @@
             pipeline,
         )?;
         commit2table(self.ctx.clone(), table.clone(), false).await?;
-=======
-        let stream = select_interpreter.execute().await?;
-        let results = table.append_data(self.ctx.clone(), stream).await?;
-
-        table
-            .commit_insertion(
-                self.ctx.clone(),
-                &self.ctx.get_current_catalog(),
-                results.try_collect().await?,
-                false,
-            )
-            .await?;
->>>>>>> 223ad77a
 
         Ok(Box::pin(DataBlockStream::create(data_schema, None, vec![])))
     }
