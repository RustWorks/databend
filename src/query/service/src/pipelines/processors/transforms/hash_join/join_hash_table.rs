--- conflicted
+++ resolved
@@ -29,19 +29,14 @@
 use common_datavalues::DataTypeImpl;
 use common_exception::Result;
 use common_hashtable::HashMap;
-<<<<<<< HEAD
 use common_hashtable::HashtableKeyable;
-use common_hashtable::UnsizedHashMap;
-use common_planner::IndexType;
-=======
->>>>>>> 7d8b54c6
+use common_hashtable::KeysRef;
 use parking_lot::RwLock;
 use primitive_types::U256;
 use primitive_types::U512;
 
 use super::ProbeState;
 use crate::pipelines::processors::transforms::hash_join::desc::HashJoinDesc;
-use crate::pipelines::processors::transforms::hash_join::result_blocks::ResultBlocks;
 use crate::pipelines::processors::transforms::hash_join::row::RowPtr;
 use crate::pipelines::processors::transforms::hash_join::row::RowSpace;
 use crate::pipelines::processors::transforms::hash_join::util::build_schema_wrap_nullable;
@@ -51,17 +46,18 @@
 use crate::sql::executor::PhysicalScalar;
 use crate::sql::planner::plans::JoinType;
 
+pub struct SerializerHashTable {
+    pub(crate) hash_table: HashMap<KeysRef, Vec<RowPtr>>,
+    pub(crate) hash_method: HashMethodSerializer,
+}
+
 pub struct FixedKeyHashTable<T: HashtableKeyable> {
     pub(crate) hash_table: HashMap<T, Vec<RowPtr>>,
     pub(crate) hash_method: HashMethodFixedKeys<T>,
 }
 
-pub struct SerializerHashTable {
-    pub(crate) hash_table: UnsizedHashMap<[u8], Vec<RowPtr>>,
-    pub(crate) hash_method: HashMethodSerializer,
-}
-
 pub enum HashTable {
+    SerializerHashTable(SerializerHashTable),
     KeyU8HashTable(FixedKeyHashTable<u8>),
     KeyU16HashTable(FixedKeyHashTable<u16>),
     KeyU32HashTable(FixedKeyHashTable<u32>),
@@ -69,7 +65,6 @@
     KeyU128HashTable(FixedKeyHashTable<u128>),
     KeyU256HashTable(FixedKeyHashTable<U256>),
     KeyU512HashTable(FixedKeyHashTable<U512>),
-    SerializerHashTable(SerializerHashTable),
 }
 
 pub struct JoinHashTable {
@@ -102,7 +97,7 @@
             HashMethodKind::Serializer(_) => Arc::new(JoinHashTable::try_create(
                 ctx,
                 HashTable::SerializerHashTable(SerializerHashTable {
-                    hash_table: UnsizedHashMap::<[u8], Vec<RowPtr>>::new(),
+                    hash_table: HashMap::<KeysRef, Vec<RowPtr>>::new(),
                     hash_method: HashMethodSerializer::default(),
                 }),
                 build_schema,
@@ -251,520 +246,60 @@
                     .hash_method
                     .build_keys_state(&probe_keys, input.num_rows())?;
                 let keys_iter = table.hash_method.build_keys_iter(&keys_state)?;
-                table
-                    .hash_table
-                    .result_blocks(self, probe_state, keys_iter, input)
+                let keys_ref =
+                    keys_iter.map(|key| KeysRef::create(key.as_ptr() as usize, key.len()));
+
+                self.result_blocks(&table.hash_table, probe_state, keys_ref, input)
             }
             HashTable::KeyU8HashTable(table) => {
                 let keys_state = table
                     .hash_method
                     .build_keys_state(&probe_keys, input.num_rows())?;
                 let keys_iter = table.hash_method.build_keys_iter(&keys_state)?;
-                table
-                    .hash_table
-                    .result_blocks(self, probe_state, keys_iter, input)
+                self.result_blocks(&table.hash_table, probe_state, keys_iter, input)
             }
             HashTable::KeyU16HashTable(table) => {
                 let keys_state = table
                     .hash_method
                     .build_keys_state(&probe_keys, input.num_rows())?;
                 let keys_iter = table.hash_method.build_keys_iter(&keys_state)?;
-                table
-                    .hash_table
-                    .result_blocks(self, probe_state, keys_iter, input)
+                self.result_blocks(&table.hash_table, probe_state, keys_iter, input)
             }
             HashTable::KeyU32HashTable(table) => {
                 let keys_state = table
                     .hash_method
                     .build_keys_state(&probe_keys, input.num_rows())?;
                 let keys_iter = table.hash_method.build_keys_iter(&keys_state)?;
-                table
-                    .hash_table
-                    .result_blocks(self, probe_state, keys_iter, input)
+                self.result_blocks(&table.hash_table, probe_state, keys_iter, input)
             }
             HashTable::KeyU64HashTable(table) => {
                 let keys_state = table
                     .hash_method
                     .build_keys_state(&probe_keys, input.num_rows())?;
                 let keys_iter = table.hash_method.build_keys_iter(&keys_state)?;
-                table
-                    .hash_table
-                    .result_blocks(self, probe_state, keys_iter, input)
+                self.result_blocks(&table.hash_table, probe_state, keys_iter, input)
             }
             HashTable::KeyU128HashTable(table) => {
                 let keys_state = table
                     .hash_method
                     .build_keys_state(&probe_keys, input.num_rows())?;
                 let keys_iter = table.hash_method.build_keys_iter(&keys_state)?;
-                table
-                    .hash_table
-                    .result_blocks(self, probe_state, keys_iter, input)
+                self.result_blocks(&table.hash_table, probe_state, keys_iter, input)
             }
             HashTable::KeyU256HashTable(table) => {
                 let keys_state = table
                     .hash_method
                     .build_keys_state(&probe_keys, input.num_rows())?;
                 let keys_iter = table.hash_method.build_keys_iter(&keys_state)?;
-                table
-                    .hash_table
-                    .result_blocks(self, probe_state, keys_iter, input)
+                self.result_blocks(&table.hash_table, probe_state, keys_iter, input)
             }
             HashTable::KeyU512HashTable(table) => {
                 let keys_state = table
                     .hash_method
                     .build_keys_state(&probe_keys, input.num_rows())?;
                 let keys_iter = table.hash_method.build_keys_iter(&keys_state)?;
-                table
-                    .hash_table
-                    .result_blocks(self, probe_state, keys_iter, input)
+                self.result_blocks(&table.hash_table, probe_state, keys_iter, input)
             }
         }
     }
-<<<<<<< HEAD
-
-    fn find_unmatched_build_indexes(&self) -> Result<Vec<RowPtr>> {
-        // For right/full join, build side will appear at least once in the joined table
-        // Find the unmatched rows in build side
-        let mut unmatched_build_indexes = vec![];
-        let build_indexes = self.hash_join_desc.right_join_desc.build_indexes.read();
-        let build_indexes_set: HashSet<&RowPtr> = build_indexes.iter().collect();
-        // TODO(xudong): remove the line of code below after https://github.com/rust-lang/rust-clippy/issues/8987
-        #[allow(clippy::significant_drop_in_scrutinee)]
-        for (chunk_index, chunk) in self.row_space.chunks.read().unwrap().iter().enumerate() {
-            for row_index in 0..chunk.num_rows() {
-                let row_ptr = RowPtr {
-                    chunk_index: chunk_index as u32,
-                    row_index: row_index as u32,
-                    marker: None,
-                };
-                if !build_indexes_set.contains(&row_ptr) {
-                    let mut row_state = self.hash_join_desc.right_join_desc.row_state.write();
-                    row_state.entry(row_ptr).or_insert(0_usize);
-                    unmatched_build_indexes.push(row_ptr);
-                }
-                if self.hash_join_desc.join_type == JoinType::Full {
-                    if let Some(row_ptr) = build_indexes_set.get(&row_ptr) {
-                        // If `marker` == `MarkerKind::False`, it means the row in build side has been filtered in left probe phase
-                        if row_ptr.marker == Some(MarkerKind::False) {
-                            unmatched_build_indexes.push(**row_ptr);
-                        }
-                    }
-                }
-            }
-        }
-        Ok(unmatched_build_indexes)
-    }
-}
-
-#[async_trait::async_trait]
-impl HashJoinState for JoinHashTable {
-    fn build(&self, input: DataBlock) -> Result<()> {
-        let func_ctx = self.ctx.try_get_function_context()?;
-        let build_cols = self
-            .hash_join_desc
-            .build_keys
-            .iter()
-            .map(|expr| Ok(expr.eval(&func_ctx, &input)?.vector().clone()))
-            .collect::<Result<Vec<ColumnRef>>>()?;
-        self.row_space.push_cols(input, build_cols)
-    }
-
-    fn probe(&self, input: &DataBlock, probe_state: &mut ProbeState) -> Result<Vec<DataBlock>> {
-        match self.hash_join_desc.join_type {
-            JoinType::Inner
-            | JoinType::LeftSemi
-            | JoinType::LeftAnti
-            | JoinType::RightSemi
-            | JoinType::RightAnti
-            | JoinType::Left
-            | JoinType::LeftMark
-            | JoinType::RightMark
-            | JoinType::Single
-            | JoinType::Right
-            | JoinType::Full => self.probe_join(input, probe_state),
-            JoinType::Cross => self.probe_cross_join(input, probe_state),
-        }
-    }
-
-    fn interrupt(&self) {
-        self.interrupt.store(true, Ordering::Release);
-    }
-
-    fn attach(&self) -> Result<()> {
-        let mut count = self.ref_count.lock().unwrap();
-        *count += 1;
-        Ok(())
-    }
-
-    fn detach(&self) -> Result<()> {
-        let mut count = self.ref_count.lock().unwrap();
-        *count -= 1;
-        if *count == 0 {
-            self.finish()?;
-            let mut is_finished = self.is_finished.lock().unwrap();
-            *is_finished = true;
-            self.finished_notify.notify_waiters();
-            Ok(())
-        } else {
-            Ok(())
-        }
-    }
-
-    fn is_finished(&self) -> Result<bool> {
-        Ok(*self.is_finished.lock().unwrap())
-    }
-
-    fn finish(&self) -> Result<()> {
-        macro_rules! insert_key {
-            ($table: expr, $markers: expr, $method: expr, $chunk: expr, $columns: expr,  $chunk_index: expr, ) => {{
-                let keys_state = $method.build_keys_state(&$columns, $chunk.num_rows())?;
-                let build_keys_iter = $method.build_keys_iter(&keys_state)?;
-
-                for (row_index, key) in build_keys_iter.enumerate().take($chunk.num_rows()) {
-                    let ptr = RowPtr {
-                        chunk_index: $chunk_index as u32,
-                        row_index: row_index as u32,
-                        marker: $markers[row_index],
-                    };
-                    {
-                        let mut self_row_ptrs = self.row_ptrs.write();
-                        self_row_ptrs.push(ptr.clone());
-                    }
-                    match unsafe { $table.insert(key) } {
-                        Ok(e) => {
-                            e.write(vec![ptr]);
-                        }
-                        Err(e) => {
-                            e.push(ptr);
-                        }
-                    }
-                }
-            }};
-        }
-
-        let interrupt = self.interrupt.clone();
-        let mut chunks = self.row_space.chunks.write().unwrap();
-        let mut has_null = false;
-        for chunk_index in 0..chunks.len() {
-            if interrupt.load(Ordering::Relaxed) {
-                return Err(ErrorCode::AbortedQuery(
-                    "Aborted query, because the server is shutting down or the query was killed.",
-                ));
-            }
-
-            let chunk = &mut chunks[chunk_index];
-            let mut columns = Vec::with_capacity(chunk.cols.len());
-            let markers = match self.hash_join_desc.join_type {
-                JoinType::LeftMark => Self::init_markers(&chunk.cols, chunk.num_rows())
-                    .iter()
-                    .map(|x| Some(*x))
-                    .collect(),
-                JoinType::RightMark => {
-                    if !has_null {
-                        if let Some(validity) = chunk.cols[0].validity().1 {
-                            if validity.unset_bits() > 0 {
-                                has_null = true;
-                                let mut has_null_ref =
-                                    self.hash_join_desc.marker_join_desc.has_null.write();
-                                *has_null_ref = true;
-                            }
-                        }
-                    }
-                    vec![None; chunk.num_rows()]
-                }
-                _ => {
-                    vec![None; chunk.num_rows()]
-                }
-            };
-            for col in chunk.cols.iter() {
-                columns.push(col);
-            }
-            match (*self.hash_table.write()).borrow_mut() {
-                HashTable::SerializerHashTable(table) => {
-                    let mut build_cols_ref = Vec::with_capacity(chunk.cols.len());
-                    for build_col in chunk.cols.iter() {
-                        build_cols_ref.push(build_col);
-                    }
-                    let keys_state = table
-                        .hash_method
-                        .build_keys_state(&build_cols_ref, chunk.num_rows())?;
-                    chunk.keys_state = Some(keys_state);
-                    let build_keys_iter = table
-                        .hash_method
-                        .build_keys_iter(chunk.keys_state.as_ref().unwrap())?;
-                    for (row_index, key) in build_keys_iter.enumerate().take(chunk.num_rows()) {
-                        let ptr = RowPtr {
-                            chunk_index: chunk_index as u32,
-                            row_index: row_index as u32,
-                            marker: markers[row_index],
-                        };
-                        {
-                            let mut self_row_ptrs = self.row_ptrs.write();
-                            self_row_ptrs.push(ptr);
-                        }
-                        match unsafe { table.hash_table.insert_borrowing(key) } {
-                            Ok(e) => {
-                                e.write(vec![ptr]);
-                            }
-                            Err(e) => {
-                                e.push(ptr);
-                            }
-                        }
-                    }
-                }
-                HashTable::KeyU8HashTable(table) => insert_key! {
-                    &mut table.hash_table,
-                    &markers,
-                    &table.hash_method,
-                    chunk,
-                    columns,
-                    chunk_index,
-                },
-                HashTable::KeyU16HashTable(table) => insert_key! {
-                    &mut table.hash_table,
-                    &markers,
-                    &table.hash_method,
-                    chunk,
-                    columns,
-                    chunk_index,
-                },
-                HashTable::KeyU32HashTable(table) => insert_key! {
-                    &mut table.hash_table,
-                    &markers,
-                    &table.hash_method,
-                    chunk,
-                    columns,
-                    chunk_index,
-                },
-                HashTable::KeyU64HashTable(table) => insert_key! {
-                    &mut table.hash_table,
-                    &markers,
-                    &table.hash_method,
-                    chunk,
-                    columns,
-                    chunk_index,
-                },
-                HashTable::KeyU128HashTable(table) => insert_key! {
-                    &mut table.hash_table,
-                    &markers,
-                    &table.hash_method,
-                    chunk,
-                    columns,
-                    chunk_index,
-                },
-                HashTable::KeyU256HashTable(table) => insert_key! {
-                    &mut table.hash_table,
-                    &markers,
-                    &table.hash_method,
-                    chunk,
-                    columns,
-                    chunk_index,
-                },
-                HashTable::KeyU512HashTable(table) => insert_key! {
-                    &mut table.hash_table,
-                    &markers,
-                    &table.hash_method,
-                    chunk,
-                    columns,
-                    chunk_index,
-                },
-            }
-        }
-        Ok(())
-    }
-
-    async fn wait_finish(&self) -> Result<()> {
-        if !self.is_finished()? {
-            self.finished_notify.notified().await;
-        }
-
-        Ok(())
-    }
-
-    fn mark_join_blocks(&self) -> Result<Vec<DataBlock>> {
-        let row_ptrs = self.row_ptrs.read();
-        let has_null = self.hash_join_desc.marker_join_desc.has_null.read();
-
-        let markers = row_ptrs.iter().map(|r| r.marker.unwrap()).collect();
-        let marker_block = self.create_marker_block(*has_null, markers)?;
-        let build_block = self.row_space.gather(&row_ptrs)?;
-        Ok(vec![self.merge_eq_block(&marker_block, &build_block)?])
-    }
-
-    fn right_join_blocks(&self, blocks: &[DataBlock]) -> Result<Vec<DataBlock>> {
-        let unmatched_build_indexes = self.find_unmatched_build_indexes()?;
-        if unmatched_build_indexes.is_empty() && self.hash_join_desc.other_predicate.is_none() {
-            return Ok(blocks.to_vec());
-        }
-
-        let mut unmatched_build_block = self.row_space.gather(&unmatched_build_indexes)?;
-        if self.hash_join_desc.join_type == JoinType::Full {
-            let nullable_unmatched_build_columns = unmatched_build_block
-                .columns()
-                .iter()
-                .map(|c| {
-                    let mut probe_validity = MutableBitmap::new();
-                    probe_validity.extend_constant(c.len(), true);
-                    let probe_validity: Bitmap = probe_validity.into();
-                    Self::set_validity(c, &probe_validity)
-                })
-                .collect::<Result<Vec<_>>>()?;
-            unmatched_build_block =
-                DataBlock::create(self.row_space.schema(), nullable_unmatched_build_columns);
-        };
-        // Create null block for unmatched rows in probe side
-        let null_probe_block = DataBlock::create(
-            self.probe_schema.clone(),
-            self.probe_schema
-                .fields()
-                .iter()
-                .map(|df| {
-                    df.data_type()
-                        .clone()
-                        .create_constant_column(&DataValue::Null, unmatched_build_indexes.len())
-                })
-                .collect::<Result<Vec<_>>>()?,
-        );
-        let mut merged_block = self.merge_eq_block(&unmatched_build_block, &null_probe_block)?;
-        merged_block = DataBlock::concat_blocks(&[blocks, &[merged_block]].concat())?;
-
-        // Don't need process non-equi conditions for full join in the method
-        // Because non-equi conditions have been processed in left probe join
-        if self.hash_join_desc.other_predicate.is_none()
-            || self.hash_join_desc.join_type == JoinType::Full
-        {
-            return Ok(vec![merged_block]);
-        }
-
-        let (bm, all_true, all_false) = self.get_other_filters(
-            &merged_block,
-            self.hash_join_desc.other_predicate.as_ref().unwrap(),
-        )?;
-
-        if all_true {
-            return Ok(vec![merged_block]);
-        }
-
-        let validity = match (bm, all_false) {
-            (Some(b), _) => b,
-            (None, true) => Bitmap::new_zeroed(merged_block.num_rows()),
-            // must be one of above
-            _ => unreachable!(),
-        };
-        let probe_column_len = self.probe_schema.fields().len();
-        let probe_columns = merged_block.columns()[0..probe_column_len]
-            .iter()
-            .map(|c| Self::set_validity(c, &validity))
-            .collect::<Result<Vec<_>>>()?;
-        let probe_block = DataBlock::create(self.probe_schema.clone(), probe_columns);
-        let build_block = DataBlock::create(
-            self.row_space.data_schema.clone(),
-            merged_block.columns()[probe_column_len..].to_vec(),
-        );
-        merged_block = self.merge_eq_block(&build_block, &probe_block)?;
-
-        // If build_indexes size will greater build table size, we need filter the redundant rows for build side.
-        let mut build_indexes = self.hash_join_desc.right_join_desc.build_indexes.write();
-        let mut row_state = self.hash_join_desc.right_join_desc.row_state.write();
-        build_indexes.extend(&unmatched_build_indexes);
-        if build_indexes.len() > self.row_space.rows_number() {
-            let mut bm = validity.into_mut().right().unwrap();
-            Self::filter_rows_for_right_join(&mut bm, &build_indexes, &mut row_state);
-            let predicate = BooleanColumn::from_arrow_data(bm.into()).arc();
-            let filtered_block = DataBlock::filter_block(merged_block, &predicate)?;
-            return Ok(vec![filtered_block]);
-        }
-
-        Ok(vec![merged_block])
-    }
-
-    fn right_anti_semi_join_blocks(&self, blocks: &[DataBlock]) -> Result<Vec<DataBlock>> {
-        // Fast path for right anti join with non-equi conditions
-        if self.hash_join_desc.other_predicate.is_none()
-            && self.hash_join_desc.join_type == JoinType::RightAnti
-        {
-            let unmatched_build_indexes = self.find_unmatched_build_indexes()?;
-            let unmatched_build_block = self.row_space.gather(&unmatched_build_indexes)?;
-            return Ok(vec![unmatched_build_block]);
-        }
-        if blocks.is_empty() {
-            return Ok(vec![]);
-        }
-        let input_block = DataBlock::concat_blocks(blocks)?;
-        let probe_fields_len = self.probe_schema.fields().len();
-        let build_columns = input_block.columns()[probe_fields_len..].to_vec();
-        let build_block = DataBlock::create(self.row_space.data_schema.clone(), build_columns);
-
-        // Fast path for right semi join with non-equi conditions
-        if self.hash_join_desc.other_predicate.is_none()
-            && self.hash_join_desc.join_type == JoinType::RightSemi
-        {
-            let mut bm = MutableBitmap::new();
-            bm.extend_constant(build_block.num_rows(), true);
-            let build_indexes = self.hash_join_desc.right_join_desc.build_indexes.read();
-            let filtered_block =
-                self.filter_rows_for_right_semi_join(&mut bm, &build_indexes, build_block)?;
-            return Ok(vec![filtered_block]);
-        }
-
-        // Right anti/semi join with non-equi conditions
-        let (bm, all_true, all_false) = self.get_other_filters(
-            &input_block,
-            self.hash_join_desc.other_predicate.as_ref().unwrap(),
-        )?;
-
-        // Fast path for all non-equi conditions are true
-        if all_true {
-            return if self.hash_join_desc.join_type == JoinType::RightSemi {
-                let mut bm = MutableBitmap::new();
-                bm.extend_constant(build_block.num_rows(), true);
-                let build_indexes = self.hash_join_desc.right_join_desc.build_indexes.read();
-                let filtered_block =
-                    self.filter_rows_for_right_semi_join(&mut bm, &build_indexes, build_block)?;
-                return Ok(vec![filtered_block]);
-            } else {
-                let unmatched_build_indexes = self.find_unmatched_build_indexes()?;
-                let unmatched_build_block = self.row_space.gather(&unmatched_build_indexes)?;
-                Ok(vec![unmatched_build_block])
-            };
-        }
-
-        // Fast path for all non-equi conditions are false
-        if all_false {
-            return if self.hash_join_desc.join_type == JoinType::RightSemi {
-                Ok(vec![DataBlock::empty_with_schema(
-                    self.row_space.data_schema.clone(),
-                )])
-            } else {
-                Ok(self.row_space.datablocks())
-            };
-        }
-
-        let mut bm = bm.unwrap().into_mut().right().unwrap();
-
-        // Right semi join with non-equi conditions
-        if self.hash_join_desc.join_type == JoinType::RightSemi {
-            let build_indexes = self.hash_join_desc.right_join_desc.build_indexes.read();
-            let filtered_block =
-                self.filter_rows_for_right_semi_join(&mut bm, &build_indexes, build_block)?;
-            return Ok(vec![filtered_block]);
-        }
-
-        // Right anti join with non-equi conditions
-        let mut filtered_build_indexes: Vec<RowPtr> = vec![];
-        {
-            let mut build_indexes = self.hash_join_desc.right_join_desc.build_indexes.write();
-            for (idx, row_ptr) in build_indexes.iter().enumerate() {
-                if bm.get(idx) {
-                    filtered_build_indexes.push(*row_ptr)
-                }
-            }
-            *build_indexes = filtered_build_indexes;
-        }
-        let unmatched_build_indexes = self.find_unmatched_build_indexes()?;
-        let unmatched_build_block = self.row_space.gather(&unmatched_build_indexes)?;
-        Ok(vec![unmatched_build_block])
-    }
-=======
->>>>>>> 7d8b54c6
 }