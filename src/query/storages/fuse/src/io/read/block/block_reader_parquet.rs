--- conflicted
+++ resolved
@@ -138,26 +138,18 @@
         let chunk_map: HashMap<usize, &[u8]> = columns_chunks.into_iter().collect();
         let mut columns_array_iter = Vec::with_capacity(self.projection.len());
 
-<<<<<<< HEAD
+        let mut need_default_vals = Vec::with_capacity(self.projection.len());
+        let mut need_to_fill_default_val = false;
         for column_node in &self.project_column_nodes {
             let field = column_node.field.clone();
             let indices = &column_node.leaf_ids;
-=======
-        let columns = self.projection.project_column_nodes(&self.column_nodes)?;
-        let mut need_default_vals = Vec::with_capacity(columns.len());
-        let mut need_to_fill_default_val = false;
-
-        for column in columns {
-            let field = column.field.clone();
-            let indices = &column.leaf_ids;
->>>>>>> c7bd280b
             let mut column_metas = Vec::with_capacity(indices.len());
             let mut column_chunks = Vec::with_capacity(indices.len());
             let mut column_descriptors = Vec::with_capacity(indices.len());
             let mut column_in_block = false;
 
             for (j, index) in indices.iter().enumerate() {
-                let column_id = column.leaf_column_ids[j];
+                let column_id = column_node.leaf_column_ids[j];
                 if let Some(column_meta) = columns_meta.get(&column_id) {
                     let column_read = <&[u8]>::clone(&chunk_map[index]);
                     let column_descriptor = &self.parquet_schema_descriptor.columns()[*index];
