--- conflicted
+++ resolved
@@ -326,9 +326,6 @@
 select * from t1 left join t2 on t1.a = t2.c;
 drop table t1;
 drop table t2;
-<<<<<<< HEAD
-set enable_planner_v2 = 0;
-=======
 
 -- NULL
 select '====NULL====';
@@ -336,4 +333,3 @@
 insert into n select  if (number % 3, null, number), if (number % 2, null, number) from numbers(10);
 select a + b, a and b, a - b, a or b from n;
 set enable_planner_v2 = 0;
->>>>>>> ea6abd9c
